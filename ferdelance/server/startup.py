--- conflicted
+++ resolved
@@ -48,30 +48,12 @@
 
         LOGGER.info(f"client {type} created")
 
-<<<<<<< HEAD
-    async def create_default_project(self) -> None:
-        try:
-            await self.ps.get_by_token(conf.PROJECT_DEFAULT_TOKEN)
-            LOGGER.info("Default project already exists")
-
-        except NoResultFound as _:
-            try:
-                p = await self.ps.get_by_name("Project Zero")
-                await self.ps.update_token(p, conf.PROJECT_DEFAULT_TOKEN)
-
-                LOGGER.info("Updated token of default project")
-
-            except NoResultFound as _:
-                await self.ps.create("Project Zero", conf.PROJECT_DEFAULT_TOKEN)
-                LOGGER.info("Created default project")
-=======
     async def create_project(self) -> None:
         try:
             await self.pr.create("Project Zero", conf.PROJECT_DEFAULT_TOKEN)
 
         except ValueError:
             LOGGER.warning("Project zero already exists")
->>>>>>> 9dfdb557
 
     async def init_security(self) -> None:
         LOGGER.info("setup setting and security keys")
@@ -84,12 +66,7 @@
         await self.cr.create_types(COMPONENT_TYPES)
         await self.create_component(TYPE_SERVER, spk)
         await self.create_component(TYPE_WORKER, "")  # TODO: worker should have a public key
-<<<<<<< HEAD
-        await self.create_default_project()
-        await self.session.commit()
-=======
         await self.create_project()
->>>>>>> 9dfdb557
 
     async def startup(self) -> None:
         await self.init_directories()
