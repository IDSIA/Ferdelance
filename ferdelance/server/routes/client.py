--- conflicted
+++ resolved
@@ -20,15 +20,7 @@
 from ferdelance.server.security import check_token
 from ferdelance.server.exceptions import ArtifactDoesNotExists, TaskDoesNotExists
 
-<<<<<<< HEAD
-from ferdelance.schemas.artifacts import (
-    MetaFeature,
-    Metadata,
-    MetaDataSource,
-)
-=======
 from ferdelance.schemas.artifacts import Metadata
->>>>>>> 9068c594
 from ferdelance.schemas import (
     ClientJoinRequest,
     ClientJoinData,
