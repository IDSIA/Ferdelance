--- conflicted
+++ resolved
@@ -65,7 +65,6 @@
     client_id: str
 
 
-<<<<<<< HEAD
 class DataSource(BaseModel):
     """Table that collects the data source available on each client."""
 
@@ -81,12 +80,12 @@
     n_features: int
 
     client_id: str
-=======
+
+
 class Project(BaseModel):
     project_id: str
     name: str
     creation_time: datetime
     token: str
     valid: bool
-    active: bool
->>>>>>> fa56a2f8
+    active: bool