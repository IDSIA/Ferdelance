--- conflicted
+++ resolved
@@ -1,23 +1,21 @@
 from __future__ import annotations
+from sqlalchemy.orm import registry, sessionmaker
+from sqlalchemy.ext.asyncio import AsyncEngine, AsyncSession, create_async_engine
+from typing import Any, AsyncGenerator
+import os
+import logging
+from ferdelance.config import conf
+from urllib.parse import quote_plus
+from sqlalchemy.orm.decl_api import DeclarativeMeta
+from sqlalchemy.orm import sessionmaker, registry
+from sqlalchemy.ext.asyncio import create_async_engine, AsyncSession, AsyncEngine
 
-<<<<<<< HEAD
-from sqlalchemy.ext.asyncio import create_async_engine, AsyncSession, AsyncEngine
-from sqlalchemy.orm import sessionmaker, registry
-from sqlalchemy.orm.decl_api import DeclarativeMeta
+<< << << < HEAD
 
-from urllib.parse import quote_plus
 
-from ferdelance.config import conf
+== == == =
+>>>>>> > main
 
-=======
->>>>>>> 5275926d
-import logging
-import os
-from typing import Any, AsyncGenerator
-
-from sqlalchemy.ext.asyncio import AsyncEngine, AsyncSession, create_async_engine
-from sqlalchemy.orm import registry, sessionmaker
-from sqlalchemy.orm.decl_api import DeclarativeMeta
 
 LOGGER = logging.getLogger(__name__)
 
@@ -46,21 +44,7 @@
             LOGGER.debug("Database singleton creation")
             cls.instance = super(DataBase, cls).__new__(cls)
 
-<<<<<<< HEAD
             cls.instance.database_url = conf.db_connection_url()
-=======
-            DATABASE_HOST = os.environ.get("DATABASE_HOST", None)
-            DATABASE_USER = os.environ.get("DATABASE_USER", None)
-            DATABASE_PASS = os.environ.get("DATABASE_PASS", None)
-            DATABASE_SCHEMA = os.environ.get("DATABASE_SCHEMA", None)
-
-            assert DATABASE_HOST is not None
-            assert DATABASE_USER is not None
-            assert DATABASE_PASS is not None
-            assert DATABASE_SCHEMA is not None
-
-            cls.instance.database_url = f"postgresql+asyncpg://{DATABASE_USER}:{DATABASE_PASS}@{DATABASE_HOST}/{DATABASE_SCHEMA}"
->>>>>>> 5275926d
 
             cls.instance.engine = create_async_engine(cls.instance.database_url)
             cls.instance.async_session = sessionmaker(
