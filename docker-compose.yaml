version: '3.3'

networks:
  ferdelance:
  www:
    external: true

volumes:
  ferdelance-server-data:
  ferdelance-db-data:

services:

  # FerDeLance internal database

  database:
    image: postgres
    environment:
      - POSTGRES_USER=${DATABASE_USER}
      - POSTGRES_PASSWORD=${DATABASE_PASS}
      - POSTGRES_DB=${DATABASE_SCHEMA}
    ports:
      - 5432:5432
    volumes:
      - ferdelance-db-data:/var/lib/postgresql/data
    networks:
      - ferdelance

  # Tark Broker - Where server communicates the tasks to the worker

  rabbitmq:
    image: rabbitmq:3.10-management
    container_name: rabbitmq-broker
    networks:
      - ferdelance
    command: rabbitmq-server

  # Result Storage - Where worker stores results

  redis:
    image: redis
    container_name: redis-backend
    networks:
      - ferdelance
    command: redis-server

  # Worker - The actual worker

  worker: 
    image: idsia.ferdelance.server
    container_name: celery-worker
<<<<<<< HEAD
    # build:
    #   context: .
    #   dockerfile: Dockerfile
=======
>>>>>>> e7a59f89
    environment:
      - DATABASE_URL=postgresql://${DATABASE_USER}:${DATABASE_PASS}@${DATABASE_HOST}/${DATABASE_SCHEMA}
      - SERVER_URL=http://server
      - CELERY_BROKER_URL=${CELERY_BROKER_URL}
      - CELERY_BACKEND_URL=${CELERY_BACKEND_URL}
    volumes: 
      - ferdelance-server-data:/ferdelance/data
    networks:
      - ferdelance
    command: --target worker
    depends_on:
      - redis
      - rabbitmq
  
  # Monitor - Where worker status can be monitored

  flower:
    image: idsia.ferdelance.server
    container_name: celery-flower
    networks:
      - www
      - ferdelance
    environment:
      - CELERY_BROKER_URL=${CELERY_BROKER_URL}
      - CELERY_BACKEND_URL=${CELERY_BACKEND_URL}
    command: --target flower
    labels:
      - "traefik.enable=true"
      - "traefik.http.routers.flower.entrypoints=web"
      - "traefik.http.routers.flower.rule=Host(`flower-ferdelance.${DOMAIN}`)"
      - "traefik.http.services.flower.loadbalancer.server.port=5555"
    depends_on:
      - worker    
  
  # FerDeLance server
  
  server: 
    image: idsia.ferdelance.server
    build:
      context: .
      dockerfile: Dockerfile
    environment:
      - DATABASE_URL=postgresql://${DATABASE_USER}:${DATABASE_PASS}@${DATABASE_HOST}/${DATABASE_SCHEMA}
      - SERVER_MAIN_PASSWORD=${SERVER_MAIN_PASSWORD}
      - CELERY_BROKER_URL=${CELERY_BROKER_URL}
      - CELERY_BACKEND_URL=${CELERY_BACKEND_URL}
    volumes: 
      - ferdelance-server-data:/ferdelance/storage
    networks:
      - www
      - ferdelance
    command: --target server
    depends_on:
      - database
      - worker
    labels:
      - "traefik.enable=true"
      - "traefik.http.routers.ferdelance.entrypoints=web"
      - "traefik.http.routers.ferdelance.rule=Host(`ferdelance.${DOMAIN}`)"
      - "traefik.http.services.ferdelance.loadbalancer.server.port=1456"<|MERGE_RESOLUTION|>--- conflicted
+++ resolved
@@ -49,12 +49,9 @@
   worker: 
     image: idsia.ferdelance.server
     container_name: celery-worker
-<<<<<<< HEAD
     # build:
     #   context: .
     #   dockerfile: Dockerfile
-=======
->>>>>>> e7a59f89
     environment:
       - DATABASE_URL=postgresql://${DATABASE_USER}:${DATABASE_PASS}@${DATABASE_HOST}/${DATABASE_SCHEMA}
       - SERVER_URL=http://server
