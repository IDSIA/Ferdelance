--- conflicted
+++ resolved
@@ -14,17 +14,9 @@
 # %% create the context
 ctx = Context("http://localhost:1456")
 
-<<<<<<< HEAD
-# %% ask the context for available client
-for c in ctx.list_clients():
-    dc = ctx.describe_client(c)
-    print(dc.client_id)
-    print("- client version:", dc.version)
-=======
 # nice to have:
 # with Context(...) as ctx:
 #     ...
->>>>>>> 292d50a6
 
 # %% load a project given a token
 project_token = "58981bcbab77ef4b8e01207134c38873e0936a9ab88cd76b243a2e2c85390b94"
