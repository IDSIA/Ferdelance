--- conflicted
+++ resolved
@@ -22,13 +22,6 @@
 # %% create the context
 ctx = Context("http://localhost:1456")
 
-<<<<<<< HEAD
-# %% ask the context for available client
-for c in ctx.list_clients():
-    dc = ctx.describe_client(c)
-    print(dc.client_id)
-    print("- client version:", dc.version)
-=======
 # nice to have:
 # with Context(...) as ctx:
 #     ...
@@ -49,7 +42,6 @@
 #    descr: str
 #    n_datasources: int
 #    n_clients: int
->>>>>>> 9dfdb557
 
 
 # %% (for DEBUG) ask the context for clients of a project
