server: http://localhost:8080/
heartbeat: 2.0
workdir: ./workdir
private_key_location: ./private_key.pem

datasources:
  - name: source1
    type: csv
    path: data/file1.csv
    kind: file
<<<<<<< HEAD
    token: 6ec7f883cb714716f95d70841826609738f7993dea1664b98c34e5813e20d7d4
=======
    token: 58981bcbab77ef4b8e01207134c38873e0936a9ab88cd76b243a2e2c85390b94
>>>>>>> 399ce4e1

  - name: source2
    type: tsv
    path: data/file2.tsv
    kind: file
<<<<<<< HEAD
    token: 6ec7f883cb714716f95d70841826609738f7993dea1664b98c34e5813e20d7d4
=======
    token: 
    - 58981bcbab77ef4b8e01207134c38873e0936a9ab88cd76b243a2e2c85390b94
>>>>>>> 399ce4e1

  - name: iris
    type: csv
    path: data/iris.csv
    kind: file
    token: 
    - 58981bcbab77ef4b8e01207134c38873e0936a9ab88cd76b243a2e2c85390b94

  # - name: database1
  #   type: sqlite
  #   conn: sqlite.db
  #   kind: db
  #   token: <...>

  # - name: database2
  #   type: postgres
  #   conn: postgresql://user:password@localhost:5432
  #   kind: db
  #   token: <...><|MERGE_RESOLUTION|>--- conflicted
+++ resolved
@@ -8,22 +8,14 @@
     type: csv
     path: data/file1.csv
     kind: file
-<<<<<<< HEAD
-    token: 6ec7f883cb714716f95d70841826609738f7993dea1664b98c34e5813e20d7d4
-=======
     token: 58981bcbab77ef4b8e01207134c38873e0936a9ab88cd76b243a2e2c85390b94
->>>>>>> 399ce4e1
 
   - name: source2
     type: tsv
     path: data/file2.tsv
     kind: file
-<<<<<<< HEAD
-    token: 6ec7f883cb714716f95d70841826609738f7993dea1664b98c34e5813e20d7d4
-=======
     token: 
     - 58981bcbab77ef4b8e01207134c38873e0936a9ab88cd76b243a2e2c85390b94
->>>>>>> 399ce4e1
 
   - name: iris
     type: csv
