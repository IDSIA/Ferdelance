server: http://localhost:8080/
heartbeat: 10.0
workdir: ./workdir
private_key_location: ./private_key.pem

datasources:
  - name: source1
    type: csv
    path: data/file1.csv
    kind: file
    token: example_123

  - name: source2
    type: tsv
    path: data/file2.tsv
    kind: file
    token: example_123

  # - name: database1
  #   type: sqlite
  #   conn: sqlite.db
  #   kind: db
  #   token: <...>

<<<<<<< HEAD
  # - name: database2
  #   type: postgres
  #   conn: postgresql://user:password@localhost:5432
  #   kind: db
  #   token: <...>
=======
    - name: iris
      type: csv
      path: data/iris.csv
      kind: file

    # - name: database1
    #   type: sqlite
    #   conn: sqlite.db
    #   kind: db

    # - name: database2
    #   type: postgres
    #   conn: postgresql://user:password@localhost:5432
    #   kind: db
>>>>>>> 3b6acc99
<|MERGE_RESOLUTION|>--- conflicted
+++ resolved
@@ -16,31 +16,20 @@
     kind: file
     token: example_123
 
+  - name: iris
+    type: csv
+    path: data/iris.csv
+    kind: file
+    token: example_123
+
   # - name: database1
   #   type: sqlite
   #   conn: sqlite.db
   #   kind: db
   #   token: <...>
 
-<<<<<<< HEAD
   # - name: database2
   #   type: postgres
   #   conn: postgresql://user:password@localhost:5432
   #   kind: db
-  #   token: <...>
-=======
-    - name: iris
-      type: csv
-      path: data/iris.csv
-      kind: file
-
-    # - name: database1
-    #   type: sqlite
-    #   conn: sqlite.db
-    #   kind: db
-
-    # - name: database2
-    #   type: postgres
-    #   conn: postgresql://user:password@localhost:5432
-    #   kind: db
->>>>>>> 3b6acc99
+  #   token: <...>