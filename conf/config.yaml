--- conflicted
+++ resolved
@@ -14,12 +14,8 @@
     type: tsv
     path: data/file2.tsv
     kind: file
-<<<<<<< HEAD
-    token: 58981bcbab77ef4b8e01207134c38873e0936a9ab88cd76b243a2e2c85390b94
-=======
     token: 
     - 58981bcbab77ef4b8e01207134c38873e0936a9ab88cd76b243a2e2c85390b94
->>>>>>> 292d50a6
 
   - name: iris
     type: csv
